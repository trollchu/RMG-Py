--- conflicted
+++ resolved
@@ -684,7 +684,7 @@
             logging.debug("Loading kinetics family depository from {0}".format(fpath))
             depository.load(fpath, local_context, global_context)
             self.depositories.append(depository)
-<<<<<<< HEAD
+            
         
         if depositoryLabels is None:
             # load all the remaining depositories, in order returned by os.walk
@@ -722,10 +722,6 @@
                                                             
             self.transitionStates.load(path, local_context, global_context)
 
-=======
-            
-        
->>>>>>> 75c6795e
     def loadTemplate(self, reactants, products, ownReverse=False):
         """
         Load information about the reaction template.
