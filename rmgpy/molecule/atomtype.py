--- conflicted
+++ resolved
@@ -262,13 +262,8 @@
     'R!H',
     'Val4','Val5','Val6','Val7',    
     'He','Ne','Ar',
-<<<<<<< HEAD
-    'C','Ca','Cs','Csc','Cd','CO','CS','Cdd','Cdc','Ct','Cb','Cbf','Cq','C2s','C2sc','C2d','C2dc','C2tc',
-    'N','N0sc','N1s','N1sc','N1dc','N3s','N3sc','N3d','N3t','N3b','N5sc','N5dc','N5ddc','N5dddc','N5t','N5tc','N5b','N5bd',
-=======
     'C','Ca','Cs','Csc','Cd','CO','CS','Cdd','Cdc','Ct','Cb','Cbf','C2s','C2sc','C2d','C2dc','C2tc',
     'N','N0sc','N1s','N1sc','N1dc','N3s','N3sc','N3d','N3t','N3b','N5sc','N5dc','N5ddc','N5dddc','N5tc','N5b','N5bd',
->>>>>>> aaf3dcec
     'O','Oa','O0sc','O2s','O2sc','O2d','O4sc','O4dc','O4tc','O4b',
     'Ne',
     'Si','Sis','Sid','Sidd','Sit','SiO','Sib','Sibf','Siq',
@@ -278,13 +273,8 @@
 atomTypes['R!H' ] = AtomType(label='R!H', generic=['R'], specific=[
     'Val4','Val5','Val6','Val7',
     'He','Ne','Ar',
-<<<<<<< HEAD
-    'C','Ca','Cs','Csc','Cd','CO','CS','Cdd','Cdc','Ct','Cb','Cq','Cbf','C2s','C2sc','C2d','C2dc','C2tc',
-    'N','N0sc','N1s','N1sc','N1dc','N3s','N3sc','N3d','N3t','N3b','N5sc','N5dc','N5ddc','N5dddc','N5t','N5tc','N5b','N5bd',
-=======
     'C','Ca','Cs','Csc','Cd','CO','CS','Cdd','Cdc','Ct','Cb','Cbf','C2s','C2sc','C2d','C2dc','C2tc',
     'N','N0sc','N1s','N1sc','N1dc','N3s','N3sc','N3d','N3t','N3b','N5sc','N5dc','N5ddc','N5dddc','N5tc','N5b','N5bd',
->>>>>>> aaf3dcec
     'O','Oa','O0sc','O2s','O2sc','O2d','O4sc','O4dc','O4tc','O4b',
     'Ne',
     'Si','Sis','Sid','Sidd','Sit','SiO','Sib','Sibf','Siq',
@@ -364,18 +354,11 @@
                              single=[0,1], allDouble=[1], rDouble=[], oDouble=[], sDouble=[], triple=[0], quadruple=[], benzene=[0], lonePairs=[1], charge=[-1])
 # examples for C2dc: C=[C-][N+]#N, [CH-]=[N+]=O, [CH+]=C=[CH-]
 atomTypes['C2tc'] = AtomType('C2tc',  generic=['R','R!H','C','Val4'],  specific=[],  # (shared electrons = 8)
-<<<<<<< HEAD
                              single=[0], allDouble=[0], rDouble=[], oDouble=[], sDouble=[], triple=[1], quadruple=[], benzene=[0], lonePairs=[1], charge=[-1])
-# examples for C2tc: [C-]#[O+]
-
-atomTypes['N'   ] = AtomType('N',     generic=['R','R!H','Val5'],      specific=['N0sc','N1s','N1sc','N1dc','N3s','N3sc','N3d','N3t','N3b','N5sc','N5dc','N5ddc','N5dddc','N5t','N5tc','N5b','N5bd'],
-=======
-                             single=[0], allDouble=[0], rDouble=[], oDouble=[], sDouble=[], triple=[1], benzene=[0], lonePairs=[1], charge=[-1])
 # examples for C2tc: [C-]#[O+], H[N+]#[C-]
 
 atomTypes['N'   ] = AtomType('N',    generic=['R','R!H','Val5'],      specific=['N0sc','N1s','N1sc','N1dc','N3s','N3sc','N3d','N3t','N3b','N5sc','N5dc','N5ddc','N5dddc','N5tc','N5b','N5bd'],
->>>>>>> aaf3dcec
-                             single=[], allDouble=[], rDouble=[], oDouble=[], sDouble=[], triple=[], benzene=[], lonePairs=[], charge=[])
+                             single=[], allDouble=[], rDouble=[], oDouble=[], sDouble=[], triple=[], quadruple=[], benzene=[], lonePairs=[], charge=[])
 atomTypes['N0sc'] = AtomType('N0sc',  generic=['R','R!H','N','Val5'],  specific=[],  # (shared electrons = 7-8)
                              single=[0,1], allDouble=[0], rDouble=[0], oDouble=[0], sDouble=[0], triple=[0], quadruple=[], benzene=[0], lonePairs=[3], charge=[-2])
 # examples for N0sc: [NH+]#[N+][N-2] with adjList 1 N u0 p0 c+1 {2,S} {3,T}; 2 H u0 p0 c0 {1,S}; 3 N u0 p0 c+1 {1,T} {4,S}; 4 N u0 p3 c-2 {3,S}
@@ -415,12 +398,6 @@
 atomTypes['N5dddc'] = AtomType('N5dddc', generic=['R','R!H','N','Val5'],  specific=[],  # (shared electrons = 6)
                              single=[0], allDouble=[3], rDouble=[], oDouble=[], sDouble=[], triple=[0], quadruple=[], benzene=[0], lonePairs=[0], charge=[-1])
 # examples for N5dddc: C=[N-](=C)=[NH2+]
-<<<<<<< HEAD
-atomTypes['N5t' ] = AtomType('N5t',   generic=['R','R!H','N','Val5'],  specific=[],  # (shared electrons = 8-10)
-                             single=[0,1,2], allDouble=[0], rDouble=[0], oDouble=[0], sDouble=[0], triple=[1], quadruple=[], benzene=[0], lonePairs=[0], charge=[0])
-# examples for N5t: C#[NH2]
-=======
->>>>>>> aaf3dcec
 atomTypes['N5tc'] = AtomType('N5tc',  generic=['R','R!H','N','Val5'],  specific=[],  # (shared electrons = 7-8)
                              single=[0,1], allDouble=[0], rDouble=[0], oDouble=[0], sDouble=[0], triple=[1], quadruple=[], benzene=[0], lonePairs=[0], charge=[+1])
 # examples for N5tc: C[N+]#[C-] isocyano group, N#[N+][O-], [NH+]#[C-] (note that C- has p1 here), [N+]#[C-] (note that C- has p1 here), [O-][N+]#C (one of the res structures of Fulminic acid), C[N+]#[C-] (note that C- has p1 here)
@@ -432,9 +409,9 @@
 # examples for N5bd: AdjList """1 N u0 p0 c0 {2,B} {6,B} {7,D} 2 C u0 p0 {1,B} {3,B} {8,S} 3 C u0 p0 {2,B} {4,B} {9,S} 4 C u0 p0 {3,B} {5,B} {10,S} 5 C u0 p0 {4,B} {6,B} {11,S} 6 N u0 p1 {1,B} {5,B} 7 O u0 p2 c0 {1,D} 8 H u0 p0 {2,S} 9 H u0 p0 {3,S} 10 H u0 p0 {4,S} 11 H u0 p0 {5,S}"""
 
 atomTypes['O'   ] = AtomType('O',     generic=['R','R!H','Val6'],      specific=['Oa','O0sc','O2s','O2sc','O2d','O4sc','O4dc','O4tc','O4b'],
-                             single=[], allDouble=[], rDouble=[], oDouble=[], sDouble=[], triple=[], benzene=[], lonePairs=[], charge=[])
+                             single=[], allDouble=[], rDouble=[], oDouble=[], sDouble=[], triple=[], quadruple=[], benzene=[], lonePairs=[], charge=[])
 atomTypes['Oa'  ] = AtomType('Oa',    generic=['R','R!H','O','Val6'],  specific=[],  # (shared electrons = 6)
-                             single=[0], allDouble=[0], rDouble=[], oDouble=[], sDouble=[], triple=[0], benzene=[0], lonePairs=[3], charge=[0])
+                             single=[0], allDouble=[0], rDouble=[], oDouble=[], sDouble=[], triple=[0], quadruple=[0], benzene=[0], lonePairs=[3], charge=[0])
 # examples for Oa: atomic oxygen (closed shell)
 atomTypes['O0sc'] = AtomType('O0sc',  generic=['R','R!H','O','Val6'],  specific=[],  # (shared electrons = 8)
                              single=[0,1], allDouble=[0], rDouble=[], oDouble=[], sDouble=[], triple=[0], quadruple=[], benzene=[0], lonePairs=[3], charge=[-1])
@@ -529,16 +506,11 @@
                              single=[0,1,2], allDouble=[0,1,2], rDouble=[], oDouble=[], sDouble=[], triple=[1,2], quadruple=[], benzene=[0], lonePairs=[1], charge=[-1,+1])
 # *Composite atomType; examples for S4tdc: [C-]#[S+]
 atomTypes['S6s' ] = AtomType('S6s',  generic=['R','R!H','S','Val6'],  specific=[],  # (shared electrons = 6-12)
-                             single=[0,1,2,3,4,5,6], allDouble=[0], rDouble=[0], oDouble=[0], sDouble=[0], triple=[0], quadruple=[], benzene=[0], lonePairs=[0], charge=[0])
+                             single=[0,1,2,3,4,5,6], allDouble=[0], rDouble=[0], oDouble=[0], sDouble=[0], triple=[0], quadruple=[0], benzene=[0], lonePairs=[0], charge=[0])
 # examples for S6s: H6S, F6S
 atomTypes['S6sc'] = AtomType('S6sc', generic=['R','R!H','S','Val6'],  specific=[],  # (shared electrons = 7-14)
-<<<<<<< HEAD
-                             single=[0,1,2,3,4,5,6,7], allDouble=[0], rDouble=[0], oDouble=[0], sDouble=[0], triple=[0], quadruple=[], benzene=[0], lonePairs=[0], charge=[-1,+1])
-# examples for S6sc: O[SH3+][O-], [O-][S+3]([O-])[O-]
-=======
-                             single=[0,1,2,3,4,5,6,7], allDouble=[0], rDouble=[0], oDouble=[0], sDouble=[0], triple=[0], benzene=[0], lonePairs=[0], charge=[-1,+1,+2])
+                             single=[0,1,2,3,4,5,6,7], allDouble=[0], rDouble=[0], oDouble=[0], sDouble=[0], triple=[0], quadruple=[0], benzene=[0], lonePairs=[0], charge=[-1,+1,+2])
 # examples for S6sc: [O-][S+2](O)(O)[O-]CS(=O)
->>>>>>> aaf3dcec
 atomTypes['S6d' ] = AtomType('S6d',  generic=['R','R!H','S','Val6'],  specific=[],  # (shared electrons = 8-12)
                              single=[0,1,2,3,4], allDouble=[1], rDouble=[], oDouble=[], sDouble=[], triple=[0], quadruple=[], benzene=[0], lonePairs=[0], charge=[0])
 # examples for S6d: [SH4]=O, SF4=O, [SH4]=C, C[SH3]=C...
@@ -549,13 +521,8 @@
                              single=[0], allDouble=[3], rDouble=[], oDouble=[], sDouble=[], triple=[0], quadruple=[], benzene=[0], lonePairs=[0], charge=[0])
 # examples for S6ddd: O=S(=O)(=O)
 atomTypes['S6dc'] = AtomType('S6dc', generic=['R','R!H','S','Val6'],  specific=[],
-<<<<<<< HEAD
-                             single=[0,1,2,3,4,5], allDouble=[1,2,3], rDouble=[], oDouble=[], sDouble=[], triple=[0], quadruple=[], benzene=[0], lonePairs=[0], charge=[-1,+1])
-# *Composite atomType; examples for S6dc: [CH-]=[SH3+], [CH-]=[SH2+]O, [CH-][SH2+], O=[S+](=O)[O-], [OH+]=[S-](=O)=O
-=======
-                             single=[0,1,2,3,4,5], allDouble=[1,2,3], rDouble=[], oDouble=[], sDouble=[], triple=[0], benzene=[0], lonePairs=[0], charge=[-1,+1,+2])
+                             single=[0,1,2,3,4,5], allDouble=[1,2,3], rDouble=[], oDouble=[], sDouble=[], triple=[0], quadruple=[0], benzene=[0], lonePairs=[0], charge=[-1,+1,+2])
 # *Composite atomType; examples for S6dc: O=[S+2]([O-])[O-], [CH-]=[SH3+], [CH-]=[SH2+]O, [CH-][SH2+], O=[S+](=O)[O-], [OH+]=[S-](=O)=O
->>>>>>> aaf3dcec
 atomTypes['S6t' ] = AtomType('S6t', generic=['R','R!H','S','Val6'],  specific=[],  # (shared electrons = 9-12)
                              single=[0,1,2,3], allDouble=[0], rDouble=[], oDouble=[], sDouble=[], triple=[1], quadruple=[], benzene=[0], lonePairs=[0], charge=[0])
 # examples for S6t: H3S#N
@@ -571,13 +538,13 @@
 
 atomTypes['Cl'  ] = AtomType('Cl',   generic=['R','R!H','Val7'],      specific=['Cl1s'])
 atomTypes['Cl1s'] = AtomType('Cl1s', generic=['R','R!H','Cl','Val7'],  specific=[],
-                             single=[0,1], allDouble=[0], rDouble=[], oDouble=[], sDouble=[], triple=[0], benzene=[0], lonePairs=[3], charge=[0])
+                             single=[0,1], allDouble=[0], rDouble=[], oDouble=[], sDouble=[], triple=[0], quadruple=[0], benzene=[0], lonePairs=[3], charge=[0])
 # examples for Cl1s: HCl, [Cl]
 atomTypes['Ar'  ] = AtomType('Ar',   generic=['R','R!H'],             specific=[])
 
 atomTypes['I'  ] = AtomType('I',     generic=['R','R!H','Val7'],      specific=['I1s'])
 atomTypes['I1s'] = AtomType('I1s',   generic=['R','R!H','I','Val7'],  specific=[],
-                             single=[0,1], allDouble=[0], rDouble=[], oDouble=[], sDouble=[], triple=[0], benzene=[0], lonePairs=[3], charge=[0])
+                             single=[0,1], allDouble=[0], rDouble=[], oDouble=[], sDouble=[], triple=[0], quadruple=[0], benzene=[0], lonePairs=[3], charge=[0])
 # examples for I1s: HI, [I], IO, CH3I, I2
 
 atomTypes['X'   ].setActions(incrementBond=['X'],            decrementBond=['X'],            formBond=['X'],         breakBond=['X'],         incrementRadical=[],       decrementRadical=[],       incrementLonePair=[],      decrementLonePair=[])
