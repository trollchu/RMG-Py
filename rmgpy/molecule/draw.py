--- conflicted
+++ resolved
@@ -59,13 +59,8 @@
         cairo = None
 import numpy as np
 from rdkit.Chem import AllChem
-<<<<<<< HEAD
-
-from rmgpy.molecule.molecule import Molecule
+from rmgpy.molecule.molecule import Atom, Molecule
 from rmgpy.qm.molecule import Geometry
-=======
-from rmgpy.molecule.molecule import Atom, Molecule
->>>>>>> 38071bc1
 
 
 ################################################################################
@@ -179,19 +174,12 @@
         self.implicitHydrogens = {}
         surface_sites = []
         for atom in self.molecule.atoms:
-<<<<<<< HEAD
-            if atom.is_hydrogen() and atom.label == '':
+            if isinstance(atom, Atom) and atom.is_hydrogen() and atom.label == '':
                 atoms_to_remove.append(atom)
             elif atom.is_surface_site():
                 surface_sites.append(atom)
         if len(atoms_to_remove) < len(self.molecule.atoms) - len(surface_sites):
             for atom in atoms_to_remove:
-=======
-            if isinstance(atom, Atom) and atom.isHydrogen() and atom.label == '': atomsToRemove.append(atom)
-            elif atom.isSurfaceSite(): surfaceSites.append(atom)
-        if len(atomsToRemove) < len(self.molecule.atoms) - len(surfaceSites):
-            for atom in atomsToRemove:
->>>>>>> 38071bc1
                 for atom2 in atom.bonds:
                     try:
                         self.implicitHydrogens[atom2] += 1
@@ -978,15 +966,9 @@
         draw_lone_pairs = False
 
         for atom in atoms:
-<<<<<<< HEAD
-            if atom.is_nitrogen():
+            if isinstance(atom, Atom) and atom.is_nitrogen():
                 draw_lone_pairs = True
 
-=======
-            if isinstance(atom, Atom) and atom.isNitrogen():
-                drawLonePairs = True
-    
->>>>>>> 38071bc1
         left = 0.0
         top = 0.0
         right = 0.0
@@ -1288,8 +1270,9 @@
             bounding_rect = [x1, y1, x2, y2]
 
             # Set color for text
-<<<<<<< HEAD
-            if atom.element.isotope != -1:
+            if not isinstance(atom, Atom):
+                cr.set_source_rgba(0.0, 0.5, 0.0, 1.0)
+            elif atom.element.isotope != -1:
                 cr.set_source_rgba(0.0, 0.5, 0.0, 1.0)
             elif heavy_atom == 'C':
                 cr.set_source_rgba(0.0, 0.0, 0.0, 1.0)
@@ -1318,24 +1301,6 @@
             else:
                 cr.set_source_rgba(0.0, 0.0, 0.0, 1.0)
 
-=======
-            if not isinstance(atom, Atom): cr.set_source_rgba(0.0, 0.5, 0.0, 1.0)
-            elif atom.element.isotope != -1: cr.set_source_rgba(0.0, 0.5, 0.0, 1.0)
-            elif heavyAtom == 'C':  cr.set_source_rgba(0.0, 0.0, 0.0, 1.0)
-            elif heavyAtom == 'N':  cr.set_source_rgba(0.0, 0.0, 1.0, 1.0)
-            elif heavyAtom == 'O':  cr.set_source_rgba(1.0, 0.0, 0.0, 1.0)
-            elif heavyAtom == 'F':  cr.set_source_rgba(0.5, 0.75, 1.0, 1.0)
-            elif heavyAtom == 'Si': cr.set_source_rgba(0.5, 0.5, 0.75, 1.0)
-            elif heavyAtom == 'Al': cr.set_source_rgba(0.75, 0.5, 0.5, 1.0)
-            elif heavyAtom == 'P':  cr.set_source_rgba(1.0, 0.5, 0.0, 1.0)
-            elif heavyAtom == 'S':  cr.set_source_rgba(1.0, 0.75, 0.5, 1.0)
-            elif heavyAtom == 'Cl': cr.set_source_rgba(0.0, 1.0, 0.0, 1.0)
-            elif heavyAtom == 'Br': cr.set_source_rgba(0.6, 0.2, 0.2, 1.0)
-            elif heavyAtom == 'I':  cr.set_source_rgba(0.5, 0.0, 0.5, 1.0)
-            elif heavyAtom == 'X':  cr.set_source_rgba(0.5, 0.25, 0.5, 1.0)
-            else:                   cr.set_source_rgba(0.0, 0.0, 0.0, 1.0)
-    
->>>>>>> 38071bc1
             # Text itself
             for i, char in enumerate(symbol):
                 cr.set_font_size(self.options['fontSizeSubscript' if char.isdigit() else 'fontSizeNormal'])
@@ -1669,13 +1634,9 @@
         # First draw each of the reactants and products
         reactants, products = [], []
         for reactant in reaction.reactants:
-<<<<<<< HEAD
-            if isinstance(reactant, Molecule):
-=======
             if isinstance(reactant, Species):
                 molecule = reactant.molecule[0]
             else:
->>>>>>> 38071bc1
                 molecule = reactant
             elif hasattr(reactant, 'molecule'):
                 molecule = reactant.molecule[0]
@@ -1683,13 +1644,9 @@
                 raise TypeError('Expected Molecule or Species object, not {0}'.format(reactant.__class__.__name__))
             reactants.append(MoleculeDrawer().draw(molecule, file_format))
         for product in reaction.products:
-<<<<<<< HEAD
-            if isinstance(product, Molecule):
-=======
             if isinstance(product, Species):
                 molecule = product.molecule[0]
             else:
->>>>>>> 38071bc1
                 molecule = product
             elif hasattr(product, 'molecule'):
                 molecule = product.molecule[0]
