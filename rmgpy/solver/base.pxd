###############################################################################
#                                                                             #
# RMG - Reaction Mechanism Generator                                          #
#                                                                             #
# Copyright (c) 2002-2018 Prof. William H. Green (whgreen@mit.edu),           #
# Prof. Richard H. West (r.west@neu.edu) and the RMG Team (rmg_dev@mit.edu)   #
#                                                                             #
# Permission is hereby granted, free of charge, to any person obtaining a     #
# copy of this software and associated documentation files (the 'Software'),  #
# to deal in the Software without restriction, including without limitation   #
# the rights to use, copy, modify, merge, publish, distribute, sublicense,    #
# and/or sell copies of the Software, and to permit persons to whom the       #
# Software is furnished to do so, subject to the following conditions:        #
#                                                                             #
# The above copyright notice and this permission notice shall be included in  #
# all copies or substantial portions of the Software.                         #
#                                                                             #
# THE SOFTWARE IS PROVIDED 'AS IS', WITHOUT WARRANTY OF ANY KIND, EXPRESS OR  #
# IMPLIED, INCLUDING BUT NOT LIMITED TO THE WARRANTIES OF MERCHANTABILITY,    #
# FITNESS FOR A PARTICULAR PURPOSE AND NONINFRINGEMENT. IN NO EVENT SHALL THE #
# AUTHORS OR COPYRIGHT HOLDERS BE LIABLE FOR ANY CLAIM, DAMAGES OR OTHER      #
# LIABILITY, WHETHER IN AN ACTION OF CONTRACT, TORT OR OTHERWISE, ARISING     #
# FROM, OUT OF OR IN CONNECTION WITH THE SOFTWARE OR THE USE OR OTHER         #
# DEALINGS IN THE SOFTWARE.                                                   #
#                                                                             #
###############################################################################

cimport numpy
from cpython cimport bool
include "settings.pxi"
if DASPK == 1:
    from pydas.daspk cimport DASPK as DASx
else:
    from pydas.dassl cimport DASSL as DASx

################################################################################

cdef class ReactionSystem(DASx):

    # reactor state variables:
    cdef public float t0
    cdef public numpy.ndarray y0
    cdef public numpy.ndarray dydt0

    #  variables that determine the dimensions of arrays and matrices:
    cdef public int numCoreSpecies
    cdef public int numCoreReactions
    cdef public int numEdgeSpecies
    cdef public int numSurfaceSpecies
    cdef public int numSurfaceReactions
    cdef public int numEdgeReactions
    cdef public int numPdepNetworks
    cdef public int neq

    # variables that store stoichiometry data
    cdef public dict speciesIndex
    cdef public dict reactionIndex
    cdef public numpy.ndarray reactantIndices
    cdef public numpy.ndarray productIndices
    cdef public numpy.ndarray networkIndices

    # matrices that cache kinetic and rate data
    cdef public numpy.ndarray kf # forward rate coefficients
    cdef public numpy.ndarray kb # reverse rate coefficients
    cdef public numpy.ndarray Keq # equilibrium constants
    cdef public numpy.ndarray networkLeakCoefficients
    cdef public numpy.ndarray jacobianMatrix

    cdef public numpy.ndarray coreSpeciesConcentrations
    
    #surface information
    cdef public numpy.ndarray surfaceSpeciesIndices
    cdef public numpy.ndarray surfaceReactionIndices
    cdef public numpy.ndarray validLayeringIndices
    
    # The reaction and species rates at the current time (in mol/m^3*s)
    cdef public numpy.ndarray coreSpeciesRates
    cdef public numpy.ndarray coreReactionRates
    cdef public numpy.ndarray coreSpeciesProductionRates
    cdef public numpy.ndarray coreSpeciesConsumptionRates
    cdef public numpy.ndarray edgeSpeciesRates
    cdef public numpy.ndarray edgeReactionRates

    cdef public numpy.ndarray networkLeakRates    

    # variables that cache maximum rate (ratio) data
    cdef public numpy.ndarray maxEdgeSpeciesRateRatios
    cdef public numpy.ndarray maxNetworkLeakRateRatios
    
    #for managing prunable edge species
    cdef public list prunableSpecies
    cdef public list prunableNetworks
    cdef public numpy.ndarray prunableSpeciesIndices
    cdef public numpy.ndarray prunableNetworkIndices
    
    # sensitivity variables
    # cdef public int sensmethod
    cdef public numpy.ndarray sensitivityCoefficients
    cdef public list sensitiveSpecies
    cdef public double sensitivityThreshold
    # cdef public numpy.ndarray senpar

    # tolerance settings
    cdef public numpy.ndarray atol_array
    cdef public numpy.ndarray rtol_array
    
    cdef public list snapshots

    cdef public list termination
    
    # reaction threshold settings
    cdef public numpy.ndarray unimolecularThreshold
    cdef public numpy.ndarray bimolecularThreshold

    # methods
<<<<<<< HEAD
    cpdef initializeModel(self,
                          list coreSpecies,
                          list coreReactions,
                          list edgeSpecies,
                          list edgeReactions,
                          list surfaceSpecies = ?,
                          list surfaceReactions = ?,
                          list pdepNetworks=?,
                          atol=?,
                          rtol=?,
                          sensitivity=?,
                          sens_atol=?,
                          sens_rtol=?,
                          filterReactions=?)
=======
    cpdef initializeModel(self, list coreSpecies, list coreReactions, list edgeSpecies, list edgeReactions, list surfaceSpecies=?,
        list surfaceReactions=?, list pdepNetworks=?, atol=?, rtol=?, sensitivity=?, sens_atol=?, sens_rtol=?, filterReactions=?,
        dict conditions=?)
>>>>>>> 1245ebf5

    cpdef simulate(self, list coreSpecies, list coreReactions, list edgeSpecies, 
        list edgeReactions,list surfaceSpecies, list surfaceReactions,
        list pdepNetworks=?, bool prune=?, bool sensitivity=?, list sensWorksheet=?, object modelSettings=?,
        object simulatorSettings=?, dict conditions=?)

    cpdef logRates(self, double charRate, object species, double speciesRate, double maxDifLnAccumNum, object network, double networkRate)
     
    cpdef logConversions(self, speciesIndex, y0)
    
    cpdef getLayeringIndices(self)
    
    cpdef initialize_surface(self,list coreSpecies,list coreReactions,list surfaceSpecies,list surfaceReactions)
    
    cpdef addReactionsToSurface(self,list newSurfaceReactions,list newSurfaceReactionInds,list surfaceSpecies,list surfaceReactions,list edgeSpecies)<|MERGE_RESOLUTION|>--- conflicted
+++ resolved
@@ -113,26 +113,21 @@
     cdef public numpy.ndarray bimolecularThreshold
 
     # methods
-<<<<<<< HEAD
     cpdef initializeModel(self,
                           list coreSpecies,
                           list coreReactions,
                           list edgeSpecies,
                           list edgeReactions,
-                          list surfaceSpecies = ?,
-                          list surfaceReactions = ?,
+                          list surfaceSpecies=?,
+                          list surfaceReactions=?,
                           list pdepNetworks=?,
                           atol=?,
                           rtol=?,
                           sensitivity=?,
                           sens_atol=?,
                           sens_rtol=?,
-                          filterReactions=?)
-=======
-    cpdef initializeModel(self, list coreSpecies, list coreReactions, list edgeSpecies, list edgeReactions, list surfaceSpecies=?,
-        list surfaceReactions=?, list pdepNetworks=?, atol=?, rtol=?, sensitivity=?, sens_atol=?, sens_rtol=?, filterReactions=?,
-        dict conditions=?)
->>>>>>> 1245ebf5
+                          filterReactions=?,
+                          dict conditions=?)
 
     cpdef simulate(self, list coreSpecies, list coreReactions, list edgeSpecies, 
         list edgeReactions,list surfaceSpecies, list surfaceReactions,
